<<<<<<< HEAD
# -*- coding: utf-8 -*-
"""
Sitemap
-------

The sitemap plugin generates plain-text or XML sitemaps.
"""
=======
"""The Sitemap plugin generates plain-text or XML sitemaps."""


from codecs import open
import collections
>>>>>>> 0043d7d4
from datetime import datetime
import logging
import os.path
import re
from urllib.request import pathname2url

from pelican import contents, signals

log = logging.getLogger(__name__)

XML_HEADER = """<?xml version="1.0" encoding="utf-8"?>
<urlset xmlns:xsi="http://www.w3.org/2001/XMLSchema-instance"
xsi:schemaLocation="http://www.sitemaps.org/schemas/sitemap/0.9 http://www.sitemaps.org/schemas/sitemap/0.9/sitemap.xsd"
xmlns:xhtml="http://www.w3.org/1999/xhtml"
xmlns="http://www.sitemaps.org/schemas/sitemap/0.9">
"""

TXT_URL = "{0}/{1}\n"

XML_URL = """
<url>
<loc>{0}/{1}</loc>
<lastmod>{2}</lastmod>
<changefreq>{3}</changefreq>
<priority>{4}</priority>
{translations}</url>
"""

XML_TRANSLATION = """<xhtml:link rel="alternate" hreflang="{}" ref="{}/{}"/>
"""

XML_FOOTER = """
</urlset>
"""


def format_date(date):
    """Format the date in the expected format."""
    if date.tzinfo:
        tz = date.strftime("%z")
        tz = tz[:-2] + ":" + tz[-2:]
    else:
        tz = "-00:00"
    return date.strftime("%Y-%m-%dT%H:%M:%S") + tz


class SitemapGenerator:
<<<<<<< HEAD
    CHANGEFREQ_DEFAULTS = {
        "articles": "monthly",
        "pages": "monthly",
        "indexes": "daily",
    }
    PRIORITY_DEFAULTS = {
        "articles": 0.5,
        "pages": 0.5,
        "indexes": 0.5,
    }
    CHANGEFREQ_VALUES = {
        "always",
        "hourly",
        "daily",
        "weekly",
        "monthly",
        "yearly",
        "never",
    }

    def __init__(self):
        self.now = datetime.now()
        self.page_queue = []
        self._main_pelican = None

    def init(self, pelican):
        log.debug("sitemap: Initialize")
        if self._main_pelican is None:
            self._main_pelican = pelican

    def queue_page(self, path, context):
        obj = context.get("article") or context.get("page")
        self.page_queue.append((path, obj))

    def finalize(self, pelican):
        # Wait for all i18n_subsites to finish
        # https://github.com/pelican-plugins/sitemap/pull/3#discussion_r436390684
        if pelican == self._main_pelican:
            self._write_out(pelican)
            # Reset for autoreload
            self._main_pelican = None
            self.page_queue = []

    def _write_out(self, pelican):
        output_path = pelican.output_path
        log.debug("sitemap: Writing sitemap to %r", output_path)
        context = pelican.settings
        siteurl = context["SITEURL"]
        config = context.get("SITEMAP", {})
        self._check_config(config)
        excluded = config.get("exclude", ())
        changefreqs = dict(self.CHANGEFREQ_DEFAULTS, **config.get("changefreqs", {}))
        priorities = dict(self.PRIORITY_DEFAULTS, **config.get("priorities", {}))
        fmt = config.get("format", "xml")
        is_xml = fmt == "xml"
        filename = os.path.join(output_path, "sitemap." + fmt)

        def to_url(path):
            nonlocal output_path
            return pathname2url(os.path.relpath(path, output_path))

        def clean_url(url):
            # Strip trailing 'index.html'
            return re.sub(r"(?:^|(?<=/))index.html$", "", url)

        def is_excluded(item):
            nonlocal excluded
            url, obj = item
            is_private = getattr(obj, "private", "") == "True"
            is_hidden = not getattr(obj, "status", "published") == "published"
            return (
                is_private
                or is_hidden
                or any(re.match(pattern, url) for pattern in excluded)
            )

        page_queue = [(clean_url(to_url(path)), obj) for path, obj in self.page_queue]
        page_queue = [page for page in page_queue if not is_excluded(page)]
        page_queue.sort(key=lambda i: i[0])

        with open(filename, "w", encoding="utf-8") as fd:
            if is_xml:
=======
    """Sitemap generator class."""

    def __init__(self, context, settings, path, theme, output_path, *null):
        """Initialize the sitemap generator."""
        self.output_path = output_path
        self.context = context
        self.now = datetime.now()
        self.siteurl = settings.get("SITEURL")

        self.default_timezone = settings.get("TIMEZONE", "UTC")
        self.timezone = getattr(self, "timezone", self.default_timezone)
        self.timezone = timezone(self.timezone)

        self.format = "xml"

        self.changefreqs = {
            "articles": "monthly",
            "indexes": "daily",
            "pages": "monthly",
        }

        self.priorities = {"articles": 0.5, "indexes": 0.5, "pages": 0.5}

        self.sitemapExclude = []

        config = settings.get("SITEMAP", {})

        if not isinstance(config, dict):
            warning("sitemap plugin: the SITEMAP setting must be a dict")
        else:
            fmt = config.get("format")
            pris = config.get("priorities")
            chfreqs = config.get("changefreqs")
            self.sitemapExclude = [re.compile(x) for x in config.get("exclude", [])]

            if fmt not in ("xml", "txt"):
                warning("sitemap plugin: SITEMAP['format'] must be 'txt' or 'xml'")
                warning("sitemap plugin: Setting SITEMAP['format'] to 'xml'")
            elif fmt == "txt":
                self.format = fmt
                return

            valid_keys = ("articles", "indexes", "pages")
            valid_chfreqs = (
                "always",
                "hourly",
                "daily",
                "weekly",
                "monthly",
                "yearly",
                "never",
            )

            if isinstance(pris, dict):
                # We use items for Py3k compat. .iteritems() otherwise
                for k, v in pris.items():
                    if k in valid_keys and not isinstance(v, (int, float)):
                        default = self.priorities[k]
                        warning("sitemap plugin: priorities must be numbers")
                        warning(
                            "sitemap plugin: setting SITEMAP['priorities']"
                            "['{}'] on {}".format(k, default)
                        )
                        pris[k] = default
                self.priorities.update(pris)
            elif pris is not None:
                warning("sitemap plugin: SITEMAP['priorities'] must be a dict")
                warning("sitemap plugin: using the default values")

            if isinstance(chfreqs, dict):
                # .items() for py3k compat.
                for k, v in chfreqs.items():
                    if k in valid_keys and v not in valid_chfreqs:
                        default = self.changefreqs[k]
                        warning(f"sitemap plugin: invalid changefreq '{v}'")
                        warning(
                            "sitemap plugin: setting SITEMAP['changefreqs']"
                            "['{}'] on '{}'".format(k, default)
                        )
                        chfreqs[k] = default
                self.changefreqs.update(chfreqs)
            elif chfreqs is not None:
                warning("sitemap plugin: SITEMAP['changefreqs'] must be a dict")
                warning("sitemap plugin: using the default values")

    def write_url(self, page, fd):
        """Write the URL."""
        if getattr(page, "status", "published") != "published":
            return

        if getattr(page, "private", "False") == "True":
            return

        # We can disable categories/authors/etc by using False instead of ''
        if not page.save_as:
            return

        page_path = os.path.join(self.output_path, page.save_as)
        if not os.path.exists(page_path):
            return

        lastdate = getattr(page, "date", self.now)
        try:
            lastdate = self.get_date_modified(page, lastdate)
        except ValueError:
            warning(
                "sitemap plugin: " + page.save_as + " has invalid modification date,"
            )
            warning("sitemap plugin: using date value as lastmod.")
        lastmod = format_date(lastdate)

        if isinstance(page, contents.Article):
            pri = self.priorities["articles"]
            chfreq = self.changefreqs["articles"]
        elif isinstance(page, contents.Page):
            pri = self.priorities["pages"]
            chfreq = self.changefreqs["pages"]
        else:
            pri = self.priorities["indexes"]
            chfreq = self.changefreqs["indexes"]

        pageurl = "" if page.url == "index.html" else page.url

        # Exclude URLs from the sitemap:
        if any(x.search(pageurl) for x in self.sitemapExclude):
            return

        if self.format == "xml":
            fd.write(XML_URL.format(self.siteurl, pageurl, lastmod, chfreq, pri))
        else:
            fd.write(TXT_URL.format(self.siteurl, pageurl))

    def get_date_modified(self, page, default):
        """Return the page's modified date."""
        if hasattr(page, "modified"):
            if isinstance(page.modified, datetime):
                return page.modified
            return get_date(page.modified)
        else:
            return default

    def set_url_wrappers_modification_date(self, wrappers):
        """Set the URL wrapper's modification date."""
        for wrapper, articles in wrappers:
            lastmod = datetime.min.replace(tzinfo=self.timezone)
            for article in articles:
                lastmod = max(lastmod, article.date.replace(tzinfo=self.timezone))
                try:
                    modified = self.get_date_modified(article, datetime.min).replace(
                        tzinfo=self.timezone
                    )
                    lastmod = max(lastmod, modified)
                except ValueError:
                    # Supressed: user will be notified.
                    pass
            setattr(wrapper, "modified", str(lastmod))

    def generate_output(self, writer):
        """Generate and write the output to disk."""
        path = os.path.join(self.output_path, f"sitemap.{self.format}")

        pages = (
            self.context["pages"]
            + self.context["articles"]
            + [c for (c, a) in self.context["categories"]]
            + [t for (t, a) in self.context["tags"]]
            + [a for (a, b) in self.context["authors"]]
        )

        self.set_url_wrappers_modification_date(self.context["categories"])
        self.set_url_wrappers_modification_date(self.context["tags"])
        self.set_url_wrappers_modification_date(self.context["authors"])

        for article in self.context["articles"]:
            pages += article.translations

        info(f"writing {path}")

        with open(path, "w", encoding="utf-8") as fd:
            if self.format == "xml":
>>>>>>> 0043d7d4
                fd.write(XML_HEADER)

            for pageurl, obj in page_queue:
                if not is_xml:
                    fd.write(siteurl + "/" + pageurl + "\n")
                    # That's it for txt. Short circuit the loop, gain an indent level.
                    continue

<<<<<<< HEAD
                lastmod = format_date(
                    getattr(obj, "modified", None)
                    or getattr(obj, "date", None)
                    or self.now
                )
                content_type = (
                    "articles"
                    if isinstance(obj, contents.Article)
                    else "pages"
                    if isinstance(obj, contents.Page)
                    else "indexes"
                )
                changefreq = changefreqs[content_type]
                priority = float(priorities[content_type])
                translations = "".join(
                    XML_TRANSLATION.format(
                        trans.lang,
                        siteurl,
                        # save_as path is already output-relative
                        clean_url(pathname2url(trans.save_as)),
                    )
                    for trans in getattr(obj, "translations", ())
                )

                fd.write(
                    XML_URL.format(
                        siteurl,
                        pageurl,
                        lastmod,
                        changefreq,
                        priority,
                        translations=translations,
                    )
=======
            for standard_page in self.context["DIRECT_TEMPLATES"]:
                standard_page_url = self.context.get(f"{standard_page.upper()}_URL")
                standard_page_save_as = self.context.get(
                    f"{standard_page.upper()}_SAVE_AS"
                )

                # No save _SAVE_AS field means no output file. Skip.
                if not standard_page_save_as:
                    continue

                fake = FakePage(
                    status="published",
                    date=self.now,
                    url=standard_page_url or f"{standard_page}.html",
                    save_as=standard_page_save_as,
                )
                self.write_url(fake, fd)

            # add template pages
            # We use items for Py3k compat. .iteritems() otherwise
            for template_page_url in self.context["TEMPLATE_PAGES"].items():
                # don't add duplicate entry for index page
                if template_page_url == "index.html":
                    continue

                fake = FakePage(
                    status="published",
                    date=self.now,
                    url=template_page_url,
                    save_as=template_page_url,
>>>>>>> 0043d7d4
                )

            if is_xml:
                fd.write(XML_FOOTER)

        log.info("sitemap: Written {!r}".format(filename))

    def _check_config(self, config):
        if not isinstance(config, dict):
            log.error("sitemap: The SITEMAP setting must be a dict")
        for key in config.keys():
            if key not in ("format", "exclude", "priorities", "changefreqs"):
                log.error("sitemap: Invalid 'SITEMAP' key: {!r}".format(key))
        changefreqs = config.get("changefreqs", {})
        for key, value in changefreqs.items():
            if key not in self.CHANGEFREQ_DEFAULTS:
                log.error("sitemap: Invalid 'changefreqs' key: {!r}".format(key))
            if value not in self.CHANGEFREQ_VALUES:
                log.error("sitemap: Invalid 'changefreqs' value: {!r}".format(value))
        for key, value in config.get("priorities", {}).items():
            if key not in self.PRIORITY_DEFAULTS:
                log.error("sitemap: Invalid 'priorities' key: {!r}".format(key))
        fmt = config.get("format")
        if fmt not in (None, "txt", "xml"):
            log.error(
                "sitemap: Invalid 'format' value: %r; " "must be 'txt' or 'xml'", fmt,
            )
        exclude = config.get("exclude", ())
        if not all(isinstance(i, str) for i in exclude):
            log.error(
                "sitemap: Invalid 'exclude' value: %r; " "must be a list of str",
                exclude,
            )


<<<<<<< HEAD
generator = SitemapGenerator()


def register():
    # We connect to get_generators (instead of e.g. initialized)
    # because i18n_subsites does, so the whole thing works with
    # pelican --autoreload
    signals.get_generators.connect(generator.init)
    signals.content_written.connect(generator.queue_page)
    signals.finalized.connect(generator.finalize)
=======
def get_generators(generators):
    """Return the Sitemap generator."""
    return SitemapGenerator


def register():
    """Register the plugin with Pelican."""
    signals.get_generators.connect(get_generators)
>>>>>>> 0043d7d4
<|MERGE_RESOLUTION|>--- conflicted
+++ resolved
@@ -1,18 +1,5 @@
-<<<<<<< HEAD
-# -*- coding: utf-8 -*-
-"""
-Sitemap
--------
-
-The sitemap plugin generates plain-text or XML sitemaps.
-"""
-=======
 """The Sitemap plugin generates plain-text or XML sitemaps."""
 
-
-from codecs import open
-import collections
->>>>>>> 0043d7d4
 from datetime import datetime
 import logging
 import os.path
@@ -60,7 +47,8 @@
 
 
 class SitemapGenerator:
-<<<<<<< HEAD
+    """Sitemap generator class."""
+
     CHANGEFREQ_DEFAULTS = {
         "articles": "monthly",
         "pages": "monthly",
@@ -134,7 +122,7 @@
             return (
                 is_private
                 or is_hidden
-                or any(re.match(pattern, url) for pattern in excluded)
+                or any(re.search(pattern, url) for pattern in excluded)
             )
 
         page_queue = [(clean_url(to_url(path)), obj) for path, obj in self.page_queue]
@@ -143,188 +131,6 @@
 
         with open(filename, "w", encoding="utf-8") as fd:
             if is_xml:
-=======
-    """Sitemap generator class."""
-
-    def __init__(self, context, settings, path, theme, output_path, *null):
-        """Initialize the sitemap generator."""
-        self.output_path = output_path
-        self.context = context
-        self.now = datetime.now()
-        self.siteurl = settings.get("SITEURL")
-
-        self.default_timezone = settings.get("TIMEZONE", "UTC")
-        self.timezone = getattr(self, "timezone", self.default_timezone)
-        self.timezone = timezone(self.timezone)
-
-        self.format = "xml"
-
-        self.changefreqs = {
-            "articles": "monthly",
-            "indexes": "daily",
-            "pages": "monthly",
-        }
-
-        self.priorities = {"articles": 0.5, "indexes": 0.5, "pages": 0.5}
-
-        self.sitemapExclude = []
-
-        config = settings.get("SITEMAP", {})
-
-        if not isinstance(config, dict):
-            warning("sitemap plugin: the SITEMAP setting must be a dict")
-        else:
-            fmt = config.get("format")
-            pris = config.get("priorities")
-            chfreqs = config.get("changefreqs")
-            self.sitemapExclude = [re.compile(x) for x in config.get("exclude", [])]
-
-            if fmt not in ("xml", "txt"):
-                warning("sitemap plugin: SITEMAP['format'] must be 'txt' or 'xml'")
-                warning("sitemap plugin: Setting SITEMAP['format'] to 'xml'")
-            elif fmt == "txt":
-                self.format = fmt
-                return
-
-            valid_keys = ("articles", "indexes", "pages")
-            valid_chfreqs = (
-                "always",
-                "hourly",
-                "daily",
-                "weekly",
-                "monthly",
-                "yearly",
-                "never",
-            )
-
-            if isinstance(pris, dict):
-                # We use items for Py3k compat. .iteritems() otherwise
-                for k, v in pris.items():
-                    if k in valid_keys and not isinstance(v, (int, float)):
-                        default = self.priorities[k]
-                        warning("sitemap plugin: priorities must be numbers")
-                        warning(
-                            "sitemap plugin: setting SITEMAP['priorities']"
-                            "['{}'] on {}".format(k, default)
-                        )
-                        pris[k] = default
-                self.priorities.update(pris)
-            elif pris is not None:
-                warning("sitemap plugin: SITEMAP['priorities'] must be a dict")
-                warning("sitemap plugin: using the default values")
-
-            if isinstance(chfreqs, dict):
-                # .items() for py3k compat.
-                for k, v in chfreqs.items():
-                    if k in valid_keys and v not in valid_chfreqs:
-                        default = self.changefreqs[k]
-                        warning(f"sitemap plugin: invalid changefreq '{v}'")
-                        warning(
-                            "sitemap plugin: setting SITEMAP['changefreqs']"
-                            "['{}'] on '{}'".format(k, default)
-                        )
-                        chfreqs[k] = default
-                self.changefreqs.update(chfreqs)
-            elif chfreqs is not None:
-                warning("sitemap plugin: SITEMAP['changefreqs'] must be a dict")
-                warning("sitemap plugin: using the default values")
-
-    def write_url(self, page, fd):
-        """Write the URL."""
-        if getattr(page, "status", "published") != "published":
-            return
-
-        if getattr(page, "private", "False") == "True":
-            return
-
-        # We can disable categories/authors/etc by using False instead of ''
-        if not page.save_as:
-            return
-
-        page_path = os.path.join(self.output_path, page.save_as)
-        if not os.path.exists(page_path):
-            return
-
-        lastdate = getattr(page, "date", self.now)
-        try:
-            lastdate = self.get_date_modified(page, lastdate)
-        except ValueError:
-            warning(
-                "sitemap plugin: " + page.save_as + " has invalid modification date,"
-            )
-            warning("sitemap plugin: using date value as lastmod.")
-        lastmod = format_date(lastdate)
-
-        if isinstance(page, contents.Article):
-            pri = self.priorities["articles"]
-            chfreq = self.changefreqs["articles"]
-        elif isinstance(page, contents.Page):
-            pri = self.priorities["pages"]
-            chfreq = self.changefreqs["pages"]
-        else:
-            pri = self.priorities["indexes"]
-            chfreq = self.changefreqs["indexes"]
-
-        pageurl = "" if page.url == "index.html" else page.url
-
-        # Exclude URLs from the sitemap:
-        if any(x.search(pageurl) for x in self.sitemapExclude):
-            return
-
-        if self.format == "xml":
-            fd.write(XML_URL.format(self.siteurl, pageurl, lastmod, chfreq, pri))
-        else:
-            fd.write(TXT_URL.format(self.siteurl, pageurl))
-
-    def get_date_modified(self, page, default):
-        """Return the page's modified date."""
-        if hasattr(page, "modified"):
-            if isinstance(page.modified, datetime):
-                return page.modified
-            return get_date(page.modified)
-        else:
-            return default
-
-    def set_url_wrappers_modification_date(self, wrappers):
-        """Set the URL wrapper's modification date."""
-        for wrapper, articles in wrappers:
-            lastmod = datetime.min.replace(tzinfo=self.timezone)
-            for article in articles:
-                lastmod = max(lastmod, article.date.replace(tzinfo=self.timezone))
-                try:
-                    modified = self.get_date_modified(article, datetime.min).replace(
-                        tzinfo=self.timezone
-                    )
-                    lastmod = max(lastmod, modified)
-                except ValueError:
-                    # Supressed: user will be notified.
-                    pass
-            setattr(wrapper, "modified", str(lastmod))
-
-    def generate_output(self, writer):
-        """Generate and write the output to disk."""
-        path = os.path.join(self.output_path, f"sitemap.{self.format}")
-
-        pages = (
-            self.context["pages"]
-            + self.context["articles"]
-            + [c for (c, a) in self.context["categories"]]
-            + [t for (t, a) in self.context["tags"]]
-            + [a for (a, b) in self.context["authors"]]
-        )
-
-        self.set_url_wrappers_modification_date(self.context["categories"])
-        self.set_url_wrappers_modification_date(self.context["tags"])
-        self.set_url_wrappers_modification_date(self.context["authors"])
-
-        for article in self.context["articles"]:
-            pages += article.translations
-
-        info(f"writing {path}")
-
-        with open(path, "w", encoding="utf-8") as fd:
-            if self.format == "xml":
->>>>>>> 0043d7d4
                 fd.write(XML_HEADER)
 
             for pageurl, obj in page_queue:
@@ -333,7 +139,6 @@
                     # That's it for txt. Short circuit the loop, gain an indent level.
                     continue
 
-<<<<<<< HEAD
                 lastmod = format_date(
                     getattr(obj, "modified", None)
                     or getattr(obj, "date", None)
@@ -367,38 +172,6 @@
                         priority,
                         translations=translations,
                     )
-=======
-            for standard_page in self.context["DIRECT_TEMPLATES"]:
-                standard_page_url = self.context.get(f"{standard_page.upper()}_URL")
-                standard_page_save_as = self.context.get(
-                    f"{standard_page.upper()}_SAVE_AS"
-                )
-
-                # No save _SAVE_AS field means no output file. Skip.
-                if not standard_page_save_as:
-                    continue
-
-                fake = FakePage(
-                    status="published",
-                    date=self.now,
-                    url=standard_page_url or f"{standard_page}.html",
-                    save_as=standard_page_save_as,
-                )
-                self.write_url(fake, fd)
-
-            # add template pages
-            # We use items for Py3k compat. .iteritems() otherwise
-            for template_page_url in self.context["TEMPLATE_PAGES"].items():
-                # don't add duplicate entry for index page
-                if template_page_url == "index.html":
-                    continue
-
-                fake = FakePage(
-                    status="published",
-                    date=self.now,
-                    url=template_page_url,
-                    save_as=template_page_url,
->>>>>>> 0043d7d4
                 )
 
             if is_xml:
@@ -434,7 +207,6 @@
             )
 
 
-<<<<<<< HEAD
 generator = SitemapGenerator()
 
 
@@ -444,14 +216,4 @@
     # pelican --autoreload
     signals.get_generators.connect(generator.init)
     signals.content_written.connect(generator.queue_page)
-    signals.finalized.connect(generator.finalize)
-=======
-def get_generators(generators):
-    """Return the Sitemap generator."""
-    return SitemapGenerator
-
-
-def register():
-    """Register the plugin with Pelican."""
-    signals.get_generators.connect(get_generators)
->>>>>>> 0043d7d4
+    signals.finalized.connect(generator.finalize)